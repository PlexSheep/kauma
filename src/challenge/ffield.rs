//! multiply / add polynomials in a gallois field

use core::panic;
use std::default::Default;
use std::fmt::Display;

use anyhow::{anyhow, Result};
use base64::prelude::*;
use serde::{Deserialize, Serialize};

use crate::common::byte_to_bits;
use crate::common::interface::get_bytes_maybe_hex;
use crate::settings::Settings;

use super::{Action, Testcase};

/// A type alias for the polinomials.
///
/// Polynomials (if the factors are all either 0 or 1) can be represented as numbers where each bit
/// is the factor for the alpha at that specific position.
///
/// This alias is useful to make sure I don't accidentally use a regular number as a polynomial and
/// vice versa.
pub type Polynomial = u128;

/// α^128 + α^7 + α^2 + α + 1
///
/// This relation defines the finite field used in AES.
// NOTE: this might be just wrong, and I don't know how to get it into a u128. The α^128 would be the
// 129th bit, no? I could just abstract it away and store α^7 + α^2 + α + 1 while having the α^128
// implied...
pub const DEFINING_RELATION_F_2_128: Polynomial = 0x87000000_00000000_00000000_00000000;
pub const DEFINING_RELATION_F_2_3: Polynomial = 0xb;
pub const DEFINING_RELATION_F_2_4: Polynomial = 0x13;
pub const DEFINING_RELATION_F_2_8: Polynomial = 0x11b;
/// A finite field over 2^128 with the defining relation [DEFINING_RELATION_F_2_128] as used in
/// AES.
pub const F_2_128: FField = FField::new(2, DEFINING_RELATION_F_2_128);
/// This is a special polynomial used for multiplication in F_2_128
pub const SPECIAL_ELEMENT_R: Polynomial = 0b11100001 << 120;

#[derive(Debug, Deserialize, Serialize, Clone, Copy, Default)]
#[serde(rename_all = "snake_case")]
pub enum Semantic {
    /// whatever is used in AES-XEX
    #[default]
    Xex,
}

/// Which finite field to use, e.g. F_(2^(128))
///
/// For the purposes of kauma-analyzer, we will focus on binary finite fields, so those with a base
/// of 2^n.
#[derive(Debug, Deserialize, Serialize, Clone, Copy, PartialEq, Eq)]
pub struct FField {
    /// Forms the base as 2^n
    pub n: u64,
    /// The defining relation, represented as a number, where the least significant bit
    /// signifies b * α^0, the second least significant bit signifies b * α^1 and so on, where b is
    /// the value of that bit.
    ///
    /// Note that the byte order is from least to highest, unintuitively.
    pub defining_relation: Polynomial,
}

impl FField {
    /// Create a new finite field with a base that is a power of two.
    pub const fn new(n: u64, defining_relation: Polynomial) -> Self {
        Self {
            n,
            defining_relation,
        }
    }
    /// Convert the machine representation of a polynomial to the human representation
    /// ```
    /// use kauma_analyzer::challenge::ffield::F_2_128;
    /// assert_eq!(F_2_128.display_poly(1 << 121), "α");
    /// assert_eq!(F_2_128.display_poly(0b1001 << 55), "α^79 + α^66");
    /// ```
    pub fn display_poly(&self, poly: Polynomial) -> String {
        let mut buf = String::new();
        let enabled = self.poly_to_coefficients(poly, Semantic::default());
        if enabled.is_empty() {
            buf = "0".to_string();
            return buf;
        }
        for (i, exp) in enabled.iter().enumerate() {
            if i == enabled.len() - 1 {
                if *exp == 0 {
                    buf += "1";
                } else if *exp == 1 {
                    buf += "α";
                } else {
                    buf += &format!("α^{exp}");
                }
                break;
            }
            buf += &format!("α^{exp} + ")
        }
        buf
    }

    /// Reduces the given [Polynomial] with the [defining relation](Self::defining_relation)
    pub const fn reduce(&self, poly: Polynomial) -> Polynomial {
        poly ^ self.defining_relation
    }
    /// Get the sum of two [polynomials](Polynomial)
    ///
    /// Adds poly a and b together.
    ///
    /// This is not regular addition of two numbers!
    ///
    /// Addition on the finite field with a base of 2^n is the same as xor, therefore no reduction
    /// is needed.
    pub const fn add(&self, poly_a: Polynomial, poly_b: Polynomial) -> Polynomial {
        poly_a ^ poly_b
    }
    /// Get the product of two [polynomials](Polynomial)
    ///
    /// Multiplies poly a by poly b together, automatically reducing it with the defining relation.
    ///
    /// This is not regular multiplication of two numbers!
    ///
    /// Multiplication in a finite field is rather complicated, so I use an algorithm from
    /// a research paper.
    ///
    /// # Citation
    /// - The Galois/Counter Mode of Operation (GCM) by McGrew and Viega, Sect. 2.5, Algorithm 1
    ///     <https://csrc.nist.rip/groups/ST/toolkit/BCM/documents/proposedmodes/gcm/gcm-spec.pdf>
    // keep it close to the original algorithm in the cited paper
    #[allow(clippy::style)]
    #[allow(clippy::complexity)]
    pub fn mul_alpha(&self, poly_x: Polynomial, poly_y: Polynomial, verbose: bool) -> Polynomial {
        if verbose {
            eprintln!("? x:\t{poly_x:0128b}");
            eprintln!("? y:\t{poly_y:0128b}");
        }
        if self.display_poly(poly_y) != "α" {
            panic!("Only multiplying wiht α is supported as of now!");
        }

        let carry: bool;

        let mut x: Polynomial = poly_x.to_be();

        if x >> 127 == 1 {
            carry = true;
        } else {
            carry = false;
        }
        x <<= 1;

        if verbose {
            eprintln!("? relation:\t{:032x}", self.defining_relation);
            eprintln!("? prereduc:\t{x:032x}");
            eprintln!("? x displa:\t{}", self.display_poly(x.to_be()));
            eprintln!("? r displa:\t{}", self.display_poly(self.defining_relation));
        }

        if verbose {
            eprintln!("? carry:\t{carry}");
        }
        if !carry {
        } else {
            x ^= self.defining_relation.to_be();
        }

        if verbose {
            eprintln!("? done:\t\t{x:032x}");
        }
<<<<<<< HEAD
        x.to_be()
=======
        x.to_le().swap_bytes()
>>>>>>> 8883b398
    }

    pub fn coefficients_to_poly(
        &self,
        coefficients: Vec<usize>,
        _semantic: Semantic,
    ) -> Polynomial {
        let mut poly: Polynomial = 0;
        for coefficient in coefficients {
            // NOTE: Why does this work? Shouldn't the horrible repr kill everything that uses
            // simple bitshifts and indexing?
            poly |= 1u128 << coefficient as u128;
        }
        // PERF: by using swap bytes we can safe a bit of performance, as we dont need to do
        // (127-coefficient) each time
        poly.swap_bytes()
    }

    pub fn poly_to_coefficients(&self, poly: Polynomial, _semantic: Semantic) -> Vec<usize> {
        let mut enabled = Vec::new();
        for (byte_idx, byte) in poly.to_be_bytes().iter().enumerate() {
            for (bit_idx, bit) in byte_to_bits(*byte).iter().rev().enumerate() {
                if *bit {
                    enabled.push(bit_idx + (byte_idx * 8));
                }
            }
        }

        enabled.sort();
        enabled.reverse();
        enabled
    }
}

impl Default for FField {
    fn default() -> Self {
        Self::new(128, DEFINING_RELATION_F_2_128)
    }
}

impl Display for FField {
    fn fmt(&self, f: &mut std::fmt::Formatter<'_>) -> std::fmt::Result {
        write!(
            f,
            "F_2^({}); {}",
            self.n,
            self.display_poly(self.defining_relation)
        )
    }
}

pub fn run_testcase(testcase: &Testcase, settings: Settings) -> Result<serde_json::Value> {
    Ok(match testcase.action {
        Action::Poly2Block => {
            let coefficients: Vec<usize>;

            let semantic: Semantic = get_semantic(&testcase.arguments)?;

            if let Some(downcast) = testcase.arguments["coefficients"].as_array() {
                coefficients = downcast
                    .iter()
                    .map(|v| serde_json::from_value(v.clone()).expect("thing is not an int"))
                    .collect();
            } else {
                return Err(anyhow!("coefficients is not a list"));
            }
            let sol = F_2_128.coefficients_to_poly(coefficients, semantic);
            eprintln!("* block {:032X}", sol);
            serde_json::to_value(BASE64_STANDARD.encode(sol.to_be_bytes())).map_err(|e| {
                eprintln!("! could not convert block to json: {e}");
                e
            })?
        }
        Action::Block2Poly => {
            let semantic: Semantic = get_semantic(&testcase.arguments)?;
            let block: Polynomial = get_poly(&testcase.arguments, "block")?;
            serde_json::to_value(F_2_128.poly_to_coefficients(block, semantic))?
        }
        Action::GfMul => {
            let _semantic: Semantic = get_semantic(&testcase.arguments)?;
            let a: Polynomial = get_poly(&testcase.arguments, "a")?;
            let b: Polynomial = get_poly(&testcase.arguments, "b")?;
            if settings.verbose {
                eprintln!("? a:\t{a:032X} => {}", F_2_128.display_poly(a));
            }
            if settings.verbose {
                eprintln!("? b:\t{b:032X} => {}", F_2_128.display_poly(b));
            }

            let sol = F_2_128.mul_alpha(a, b, settings.verbose);
            if settings.verbose {
                eprintln!("? a*b:\t{sol:032X} => {}", F_2_128.display_poly(sol));
            }
            serde_json::to_value(BASE64_STANDARD.encode(sol.to_be_bytes())).map_err(|e| {
                eprintln!("! could not convert block to json: {e}");
                e
            })?
        }
        Action::SD_DisplayPolyBlock => {
            let _semantic: Semantic = get_semantic(&testcase.arguments)?;
            let block: Polynomial = get_poly(&testcase.arguments, "block")?;
            serde_json::to_value(F_2_128.display_poly(block))?
        }
        _ => unreachable!(),
    })
}

fn get_semantic(args: &serde_json::Value) -> Result<Semantic> {
    let semantic: Semantic = if args["semantic"].is_string() {
        serde_json::from_value(args["semantic"].clone()).map_err(|e| {
            eprintln!("! something went wrong when serializing the semantinc: {e}");
            e
        })?
    } else {
        return Err(anyhow!("semantic is not a string"));
    };
    Ok(semantic)
}

fn get_poly(args: &serde_json::Value, key: &str) -> Result<Polynomial> {
    let bytes = get_bytes_maybe_hex(args, key)?;
    let v = crate::common::bytes_to_u128(&bytes)?;
    Ok(v)
}

#[cfg(test)]
mod test {
    use std::collections::HashSet;

    use super::*;

    fn assert_eq_polys(poly_a: Polynomial, poly_b: Polynomial) {
        assert_eq!(
            poly_a,
            poly_b,
            "\n0x{poly_a:032X} => {}\nshould be\n0x{poly_b:032X} => {}\nbin of false solution:\n{:0128b}",
            F_2_128.display_poly(poly_a),
            F_2_128.display_poly(poly_b),
            poly_a
        );
    }

    #[test]
    fn test_add() {
        const SOLUTION: Polynomial = 0x14000000_00000000_00000000_00000000; // α^4 + α^2
        let sol = F_2_128.add(
            0x16000000_00000000_00000000_00000000, // α^4 + α^2 + α
            0x02000000_00000000_00000000_00000000, // α
        );
        assert_eq_polys(sol, SOLUTION);
    }

    #[test]
    fn test_poly_from_coefficients() {
        const SOLUTION: Polynomial = 0x01120000000000000000000000000080;
        let sol = F_2_128.coefficients_to_poly(vec![0, 9, 12, 127], Semantic::Xex);
        assert_eq_polys(sol, SOLUTION);
    }

    #[test]
    fn test_coefficients_from_poly() {
        // we don't care about order, so just put things in a set
        assert_eq!(
            F_2_128
                .poly_to_coefficients(0x01120000000000000000000000000080, Semantic::Xex)
                .into_iter()
                .collect::<HashSet<_>>(),
            HashSet::from([0, 9, 12, 127])
        )
    }

    #[test]
    fn test_dipsplay_poly() {
        let a: Polynomial = 0x14000000_00000000_00000000_00000000; // α^4 + α^2
        let b: Polynomial = 0x16000000_00000000_00000000_00000000; // α^4 + α^2 + α
        let c: Polynomial = 0x02000000_00000000_00000000_00000000; // α
        assert_eq!(F_2_128.display_poly(1 << 120), "1");
        assert_eq!(F_2_128.display_poly(1 << 121), "α");
        assert_eq!(F_2_128.display_poly(a), "α^4 + α^2");
        assert_eq!(F_2_128.display_poly(b), "α^4 + α^2 + α");
        assert_eq!(F_2_128.display_poly(c), "α");
        assert_eq!(F_2_128.display_poly(1 << 7), "α^127");
    }

    #[test]
    fn test_mul_0() {
        const SOLUTION: Polynomial = 0x2c000000000000000000000000000000; // α^5 + α^3 + α^2
        let sol = F_2_128.mul_alpha(
            0x16000000_00000000_00000000_00000000, // α^4 + α^2 + α
            0x02000000_00000000_00000000_00000000, // α
            true,
        );
        assert_eq_polys(sol, SOLUTION);
    }

    #[test]
    fn test_mul_1() {
        const SOLUTION: Polynomial = 0x04000000000000000000000000000000; // α^2
        let sol = F_2_128.mul_alpha(
            0x02000000_00000000_00000000_00000000, // α
            0x02000000_00000000_00000000_00000000, // α
            true,
        );
        assert_eq_polys(sol, SOLUTION);
    }

    #[test]
    fn test_mul_2() {
        const SOLUTION: Polynomial = 0x85240000000000000000000000000000; // α^13 + α^10 + α^7 + α^2 + 1
        let sol = F_2_128.mul_alpha(
            0x01120000_00000000_00000000_00000080, // α^127 + α^12 + α^9 + 1
            0x02000000_00000000_00000000_00000000, // α
            true,
        );
        assert_eq_polys(sol, SOLUTION);
    }
}<|MERGE_RESOLUTION|>--- conflicted
+++ resolved
@@ -168,11 +168,7 @@
         if verbose {
             eprintln!("? done:\t\t{x:032x}");
         }
-<<<<<<< HEAD
         x.to_be()
-=======
-        x.to_le().swap_bytes()
->>>>>>> 8883b398
     }
 
     pub fn coefficients_to_poly(
